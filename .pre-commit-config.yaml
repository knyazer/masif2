--- conflicted
+++ resolved
@@ -41,13 +41,8 @@
         language: system
         pass_filenames: false
         always_run: true
-<<<<<<< HEAD
-  - repo: https://github.com/RobertCraigie/pyright-python # typecheck
-    rev: v1.1.374
-=======
   - repo: https://github.com/RobertCraigie/pyright-python # python typecheck
     rev: v1.1.376
->>>>>>> c89cd197
     hooks:
       - id: pyright
         stages: [pre-push]
